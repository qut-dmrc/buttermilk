--- conflicted
+++ resolved
@@ -7,15 +7,12 @@
 job: development
 ui: console
 
-<<<<<<< HEAD
 # launch params
 uri:
 flow:
-record_id: 
-prompt: 
+record_id:
+prompt:
 
-=======
->>>>>>> 61dc51e2
 bm:
   _target_: buttermilk.bm.BM
 
@@ -28,5 +25,4 @@
     job: ${job}
     platform: local
     max_concurrency: 16
-    flow_api: http://flow:8000/flow/
-    +    flow_api: http://flow:8000/flow/