host: gemini25pro
  
general:
  - gemini25pro
  - gpt4o
  - gemini2flash

judgers:
  - gemini2flash
  - gemini2flashlite
<<<<<<< HEAD
=======
  - sonnet
>>>>>>> 61dc51e2
  - o3-mini-high
  - gemini25pro

synthesisers:
  - gemini25pro
  - gemini2flash
<<<<<<< HEAD
  - gpt4o
=======
  - gpt4o
  - sonnet
>>>>>>> 61dc51e2
<|MERGE_RESOLUTION|>--- conflicted
+++ resolved
@@ -1,5 +1,5 @@
 host: gemini25pro
-  
+
 general:
   - gemini25pro
   - gpt4o
@@ -8,19 +8,10 @@
 judgers:
   - gemini2flash
   - gemini2flashlite
-<<<<<<< HEAD
-=======
-  - sonnet
->>>>>>> 61dc51e2
   - o3-mini-high
   - gemini25pro
 
 synthesisers:
   - gemini25pro
   - gemini2flash
-<<<<<<< HEAD
-  - gpt4o
-=======
-  - gpt4o
-  - sonnet
->>>>>>> 61dc51e2
+  - gpt4o