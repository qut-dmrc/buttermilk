--- conflicted
+++ resolved
@@ -21,6 +21,8 @@
     Self,
     TypeVar,
 )
+import weave
+from weave.trace.weave_client import WeaveClient
 import weave
 from weave.trace.weave_client import WeaveClient
 import coloredlogs
@@ -108,24 +110,16 @@
 
 
 class BM(Singleton, Project):
-<<<<<<< HEAD
     _gcp_project: str = PrivateAttr(default="")
     _gcp_credentials_cached: GoogleCredentials | None = PrivateAttr(default=None)  # Allow None initially
-=======
-    _gcp_project: str = PrivateAttr()
-    _gcp_credentials_cached: GoogleCredentials = PrivateAttr(default=None)
->>>>>>> 61dc51e2
     _weave: WeaveClient = PrivateAttr()
 
     @property
     def weave(self) -> WeaveClient:
         if not hasattr(self, "_weave"):
-<<<<<<< HEAD
             # Ensure run_info is available before accessing name/job
             if not self.run_info:
                 raise RuntimeError("run_info not set, cannot initialize Weave.")
-=======
->>>>>>> 61dc51e2
             self._weave = weave.init(f"{self.run_info.name}-{self.run_info.job}")
         return self._weave
 
