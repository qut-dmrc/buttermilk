"""
Provides the adapter layer to integrate Buttermilk agents with the autogen-core runtime.

This module defines `AutogenAgentAdapter`, which wraps a standard Buttermilk `Agent`
and exposes it to the Autogen ecosystem as an `autogen_core.RoutedAgent`. It handles
message translation, routing via topics, and lifecycle management within the Autogen
runtime.
"""
import asyncio
from collections.abc import Awaitable, Callable
from typing import Sequence, Union # Added Union for type hints

from autogen_core import (
    DefaultTopicId,
    CancellationToken,
    MessageContext,
    RoutedAgent,
    TopicId, # Identifier for message topics.
    message_handler, # Decorator to register methods as message handlers.
)

from buttermilk._core.agent import Agent, AgentConfig, ToolOutput # Buttermilk base agent and config.
from buttermilk._core.contract import (
    CONDUCTOR, # Constant representing the Conductor role.
    AgentInput, # Standard input message for Buttermilk agents.
    AgentOutput,
    ConductorRequest,
    ConductorResponse,
    ErrorEvent,
    GroupchatMessageTypes,
    HeartBeat,
    ManagerMessage,
    FlowMessage,
    ManagerRequest,
    ManagerResponse, # Response from the Manager/UI.
    OOBMessages, # Union type for Out-Of-Band control messages.
    TaskProcessingComplete, # Status message indicating task completion.
    TaskProcessingStarted, # Status message indicating task start.
    UserInstructions, # Instructions from the user (potentially via Manager).
    AllMessages, # Union of all possible message types (likely for broader type hints).
)
# TODO: These specific agent imports might create coupling. Consider if interfaces or protocols could be used.
from buttermilk.agents.flowcontrol.host import LLMHostAgent
from buttermilk.agents.flowcontrol.sequencer import Sequencer
from buttermilk.agents.ui.generic import UIAgent
from buttermilk.bm import logger # Buttermilk logger instance.


# Define the expected return type more accurately using Union.
# Can return None, a single output, or a sequence of outputs.
MaybeSequenceOutput = Union[
    None,
    AgentOutput,
    ToolOutput,
    TaskProcessingComplete,
    TaskProcessingStarted,
    ConductorResponse,
    Sequence[Union[AgentOutput, ToolOutput, TaskProcessingComplete, ConductorResponse]],
]

class AutogenAgentAdapter(RoutedAgent):
    """
    Wraps a Buttermilk `Agent` to function as an `autogen_core.RoutedAgent`.

    This class acts as a bridge, translating messages and method calls between
    the Autogen runtime and a standard Buttermilk agent. It uses Autogen's
    `@message_handler` decorator to route different message types (AgentInput,
    GroupchatMessageTypes, ConductorRequest, OOBMessages, HeartBeat) to the
    appropriate methods of the wrapped Buttermilk agent (`__call__`, `_listen`,
    `_handle_events`). It also manages publishing responses and status updates
    back to the Autogen topic.

    Attributes:
        agent (Agent): The instance of the Buttermilk agent being wrapped.
        topic_id (TopicId): The default Autogen topic this agent primarily interacts with.
        is_manager (bool): Flag indicating if the wrapped agent is considered a manager/conductor type.
                           (Used for specific initialization logic).
    """

    agent: Agent # The wrapped Buttermilk agent instance.
    topic_id: TopicId # The primary topic ID for this agent adapter.
    is_manager: bool # Flag for manager-like agents requiring special init.

    def __init__(
        self,
        topic_type: str,  # The string type used to create the default TopicId.
        agent: Agent | None = None,  # Optional pre-instantiated Buttermilk agent.
        agent_cls: type[Agent] | None = None,  # Optional Buttermilk agent class.
        agent_cfg: AgentConfig | None = None,  # Optional config if instantiating from class.
    ) -> None:
        """
        Initializes the AutogenAgentAdapter.

        Requires either a pre-instantiated `agent` or both `agent_cls` and `agent_cfg`
        to instantiate a new agent. Sets up the agent, topic ID, and Autogen base class.
        Also performs specific initialization for manager-type agents.

        Args:
            topic_type: String identifier for the default Autogen topic.
            agent: An already initialized Buttermilk Agent instance.
            agent_cls: The class of the Buttermilk Agent to instantiate.
            agent_cfg: The configuration object for instantiating `agent_cls`.

        Raises:
            ValueError: If insufficient arguments are provided to determine the agent instance.
        """
        if agent:
            # Use the provided agent instance.
            self.agent = agent
            logger.debug(f"Adapter initialized with pre-instantiated agent: {self.agent.id} ({type(self.agent).__name__})")
        elif agent_cls and agent_cfg:
            # Instantiate the agent using the provided class and config.
            try:
                self.agent = agent_cls(**agent_cfg.model_dump())
                logger.debug(f"Adapter instantiated agent: {self.agent.id} ({agent_cls.__name__})")
            except Exception as e:
                logger.error(f"Failed to instantiate agent {agent_cls.__name__} with config {agent_cfg.id}: {e}", exc_info=True)
                raise ValueError(f"Failed to instantiate agent {agent_cls.__name__}") from e
        else:
            # Insufficient information provided.
            raise ValueError("AutogenAgentAdapter requires either a pre-instantiated 'agent' "
                             "or both 'agent_cls' and 'agent_cfg'.")

        # Set the default topic ID based on the provided type string.
        self.topic_id = DefaultTopicId(type=topic_type)

        # Initialize the base Autogen RoutedAgent class, using the Buttermilk agent's description.
        super().__init__(description=self.agent.description)

        # TODO: This check for manager types is brittle. Relying on specific class types
        # (UIAgent, LLMHostAgent, Sequencer) makes it hard to extend.
        # Consider using a role property, capability flag, or specific interface instead.
        self.is_manager = isinstance(self.agent, (UIAgent, LLMHostAgent, Sequencer))
        logger.debug(f"Agent {self.agent.id} identified as manager: {self.is_manager}")

        # Perform agent-specific asynchronous initialization in the current event loop.
        # Manager agents get a callback to publish messages back through the adapter.
        if self.is_manager:
            # This allows UI agents, for example, to send user input back into the Autogen flow.
            init_task = self.agent.initialize(input_callback=self._make_publish_callback())
            asyncio.create_task(init_task)
            logger.debug(f"Scheduled initialization for manager agent {self.agent.id} with callback.")
        else:
            # Non-manager agents might still have async initialization tasks.
            init_task = self.agent.initialize()
            asyncio.create_task(init_task)
            logger.debug(f"Scheduled standard initialization for agent {self.agent.id}.")

    @message_handler
    async def _heartbeat(self, message: HeartBeat, ctx: MessageContext) -> None:
        """Handles internal HeartBeat messages (if used by the runtime/orchestrator)."""
        # This allows external control/checking if the agent is alive or ready for work.
        # Puts a signal into the agent's internal heartbeat queue.
        try:
            self.agent._heartbeat.put_nowait(message.go_next)
        except asyncio.QueueFull:
            # If the agent isn't processing heartbeats quickly enough.
            logger.debug(f"Heartbeat queue full for agent {self.agent.id}. Agent may be busy or stuck.")

    @message_handler
    async def handle_invocation(
        self,
<<<<<<< HEAD
        message: AgentInput, # Handles the standard Buttermilk agent input message.
        ctx: MessageContext, # Provides context like sender, topic, cancellation token.
    ) -> MaybeSequenceOutput:
        """
        Handles direct invocation requests (`AgentInput`) for the agent to perform its primary task.

        This typically corresponds to the Buttermilk agent's `__call__` method.
        It publishes TaskProcessingStarted/Complete messages and the agent's output
        to the default topic.

        Args:
            message: The input data and prompt for the agent.
            ctx: The Autogen message context.

        Returns:
            The direct output from the agent's execution, which might be None, a single
            response object (AgentOutput, ToolOutput, etc.), or a sequence of them.
            Autogen uses this return value as the response to the `send_message` call.
        """
        logger.debug(f"Agent {self.agent.id} received AgentInput invocation.")
        output: MaybeSequenceOutput = None

        # Publish status update: Task Started
        # Use self.type (which is the agent's registered type/role in Autogen)
        await self.publish_message(TaskProcessingStarted(agent_id=self.agent.id, role=self.type, task_index=0), topic_id=self.topic_id)

        try:
            # Delegate the actual work to the wrapped Buttermilk agent's __call__ method.
            # Pass the cancellation token from Autogen context.
            output = await self.agent(
                message=message,
                cancellation_token=ctx.cancellation_token,
                # Provide callbacks for the agent to publish messages back if needed during execution.
                public_callback=self._make_publish_callback(topic_id=self.topic_id),
                message_callback=self._make_publish_callback(topic_id=ctx.topic_id), # Callback for topic of incoming message
                source=str(ctx.sender).split("/", maxsplit=1)[0] or "unknown", # Extract sender ID
            )
            logger.debug(f"Agent {self.agent.id} completed invocation. Output type: {type(output).__name__}")

            # If the agent returned something directly, publish it to the main topic.
            if output and not isinstance(output, TaskProcessingComplete): # Don't republish completion status
                # TODO: Handle sequences of outputs correctly if agent returns multiple messages.
                # Currently might only publish the sequence object itself, not individual items.
                await self.publish_message(output, topic_id=self.topic_id)

            # Publish status update: Task Complete (Success)
            await self.publish_message(
                TaskProcessingComplete(agent_id=self.agent.id, role=self.type, task_index=0, more_tasks_remain=False, is_error=False),
                topic_id=self.topic_id,
            )
            return output # Return the direct output to the caller in Autogen.

        except Exception as e:
            logger.error(f"Error during agent {self.agent.id} invocation: {e}", exc_info=True)
            # Publish status update: Task Complete (Error)
            await self.publish_message(
                TaskProcessingComplete(agent_id=self.agent.id, role=self.type, task_index=0, more_tasks_remain=False, is_error=True),
                topic_id=self.topic_id,
            )
            # Publish an ErrorEvent message for listeners.
            await self.publish_message(ErrorEvent(source=self.agent.id, content=str(e)), topic_id=self.topic_id)
            # Do not return the exception itself, let Autogen handle failed `send_message`.
            return None
=======
        message: GroupchatMessageTypes,
        ctx: MessageContext,
    ) -> None: 
        """Handle incoming group messages by delegating to the wrapped agent."""
        await self.agent._listen(
            message=message,
            cancellation_token=ctx.cancellation_token,
            public_callback=self._make_publish_callback(topic_id=self.topic_id),
            message_callback=self._make_publish_callback(topic_id=ctx.topic_id),
            source=str(ctx.sender).split("/", maxsplit=1)[0] or "unknown",
        )
>>>>>>> 61dc51e2

    @message_handler
    async def handle_groupchat_message(
        self,
        message: GroupchatMessageTypes, # Handles messages intended for general group chat consumption.
        ctx: MessageContext,
<<<<<<< HEAD
    ) -> None:
        """
        Handles broadcast/group chat messages by delegating to the agent's `_listen` method.

        This allows agents to react to general messages published on the topic, even if not
        directly addressed to them. Typically used for information sharing or awareness.

        Args:
            message: The group chat message (can be various types).
            ctx: The Autogen message context.
        """
        logger.debug(f"Agent {self.agent.id} received group chat message: {type(message).__name__}")
        try:
            # Delegate to the agent's _listen method for passive processing.
            await self.agent._listen(
                message=message,
                cancellation_token=ctx.cancellation_token,
                public_callback=self._make_publish_callback(topic_id=self.topic_id), # Callback for default topic
                message_callback=self._make_publish_callback(topic_id=ctx.topic_id), # Callback for specific incoming topic
                source=str(ctx.sender).split("/", maxsplit=1)[0] or "unknown", # Extract sender ID
            )
        except Exception as e:
            logger.error(f"Error during agent {self.agent.id} listening to group chat message: {e}", exc_info=True)
            # TODO: Consider publishing an ErrorEvent here as well?
=======
    ) -> Sequence[AgentOutput | ToolOutput | TaskProcessingComplete] | AgentOutput | ToolOutput | TaskProcessingComplete | None:
        """Handle public request for agent to act. It's possible to return a value
        to the caller, but usually any result would be published back to the group."""
        response = None
        public_callback = self._make_publish_callback(topic_id=self.topic_id)
        response = await self.agent._run_fn(
            message=message,
            cancellation_token=ctx.cancellation_token,
            public_callback=public_callback,
            message_callback=self._make_publish_callback(topic_id=ctx.topic_id),
        )
        await public_callback(response)
        return response 
>>>>>>> 61dc51e2

    @message_handler
    async def handle_conductor_request(
        self,
        message: ConductorRequest, # Handles specific requests targeted at Conductor agents.
        ctx: MessageContext,
<<<<<<< HEAD
    ) -> MaybeSequenceOutput:
        """
        Handles `ConductorRequest` messages, typically intended for agents acting as conductors/hosts.

        Delegates processing to the wrapped agent's `__call__` method, similar to `handle_invocation`,
        but specifically typed for ConductorRequest. The response (often a `StepRequest` or
        `ConductorResponse`) is returned directly to the caller in Autogen.

        Args:
            message: The conductor request message.
            ctx: The Autogen message context.

        Returns:
            The direct output from the agent's execution.
        """
        logger.debug(f"Agent {self.agent.id} received ConductorRequest.")
        output: MaybeSequenceOutput = None
        # Note: No TaskProcessingStarted/Complete messages published here, assuming conductor interactions are synchronous requests.
        try:
            # Delegate to the agent's __call__ method.
            output = await self.agent(
                message=message,
                cancellation_token=ctx.cancellation_token,
                public_callback=self._make_publish_callback(topic_id=self.topic_id),
                message_callback=self._make_publish_callback(topic_id=ctx.topic_id),
                source=str(ctx.sender).split("/", maxsplit=1)[0] or "unknown", # Extract sender ID
            )
            logger.debug(f"Agent {self.agent.id} completed ConductorRequest. Output type: {type(output).__name__}")
            # Note: Conductor responses are typically returned directly, not published separately by the adapter.
            return output
        except Exception as e:
            logger.error(f"Error during agent {self.agent.id} handling ConductorRequest: {e}", exc_info=True)
            # TODO: Consider publishing ErrorEvent or returning a specific error response?
            return None # Return None on error
=======
    ) -> (
        ConductorResponse
        | Sequence[ConductorResponse | AgentOutput | ToolOutput | TaskProcessingComplete]
        | AgentOutput
        | ToolOutput
        | TaskProcessingComplete
        | None
    ):
        """Handle conductor requests privately."""

        output = await self.agent._run_fn(
            message=message,
            cancellation_token=ctx.cancellation_token,
            public_callback=self._make_publish_callback(topic_id=self.topic_id),
            message_callback=self._make_publish_callback(topic_id=ctx.topic_id),
            source=str(ctx.sender).split("/", maxsplit=1)[0] or "unknown",
        )
        return output  # only the last matching message
>>>>>>> 61dc51e2

    @message_handler
    async def handle_control_message(
        self,
        message: OOBMessages, # Handles out-of-band control messages.
        ctx: MessageContext,
<<<<<<< HEAD
    ) -> Union[OOBMessages, Sequence[OOBMessages], None]:
        """
        Handles Out-Of-Band (OOB) control messages.

        Delegates to the agent's `_handle_events` method. These messages are for
        control signals outside the main data flow (e.g., reset, status requests).
        Any response returned by the agent is sent back directly to the caller.

        Args:
            message: The OOB control message.
            ctx: The Autogen message context.
=======
    ) -> OOBMessages | Sequence[OOBMessages] | None:
        """Handle control messages sent OOB. Any response must also be OOB."""
        response = None
        response = await self.agent._handle_control_message(
            message=message,
            cancellation_token=ctx.cancellation_token,
            public_callback=self._make_publish_callback(topic_id=self.topic_id),
            message_callback=self._make_publish_callback(topic_id=ctx.topic_id),
            source=str(ctx.sender).split("/", maxsplit=1)[0] or "unknown",
        )
        return response  # only the last message

    def _make_publish_callback(self, topic_id=None) -> Callable[[UserInstructions], Awaitable[None]]:
        """Create a callback for handling publishing from client if required.
>>>>>>> 61dc51e2

        Returns:
            An OOB message response, a sequence of them, or None.
        """
        logger.debug(f"Agent {self.agent.id} received control message: {type(message).__name__}")
        response: Union[OOBMessages, Sequence[OOBMessages], None] = None
        try:
            # Delegate to the agent's _handle_events method.
            response = await self.agent._handle_events(
                message=message,
                cancellation_token=ctx.cancellation_token,
                source=str(ctx.sender).split("/", maxsplit=1)[0] or "unknown",  # Extract sender ID
            )
            logger.debug(f"Agent {self.agent.id} completed handling control message. Response type: {type(response).__name__}")
            return response # Return response directly for OOB messages.
        except Exception as e:
            logger.error(f"Error during agent {self.agent.id} handling control message: {e}", exc_info=True)
            # TODO: Return an error OOB message?
            return None

    def _make_publish_callback(self, topic_id: TopicId | None = None) -> Callable[[FlowMessage], Awaitable[None]]:
        """
        Creates an asynchronous callback function that the wrapped Buttermilk agent can use
        to publish messages back into the Autogen system via this adapter.

        This is crucial for agents (like UI agents or managers) that need to send messages
        (e.g., user input, commands) during their operation or initialization.

        Args:
            topic_id: The specific Autogen topic to publish the message to.
                      Defaults to the adapter's main `self.topic_id`.

        Returns:
            An async callback function that takes a `FlowMessage` and publishes it.
        """
        # Determine the target topic ID, defaulting to the adapter's main topic.
        target_topic_id = topic_id or self.topic_id

        async def publish_callback(message: FlowMessage) -> None:
            """The actual callback that publishes the message using the adapter."""
            logger.debug(f"Publish callback invoked by agent {self.agent.id}. Publishing {type(message).__name__} to topic {target_topic_id}")
            # Use the adapter's inherited publish_message method.
            await self.publish_message(
                message,
                topic_id=topic_id,
            )

        return publish_callback<|MERGE_RESOLUTION|>--- conflicted
+++ resolved
@@ -6,23 +6,24 @@
 message translation, routing via topics, and lifecycle management within the Autogen
 runtime.
 """
+
 import asyncio
 from collections.abc import Awaitable, Callable
-from typing import Sequence, Union # Added Union for type hints
+from typing import Sequence, Union  # Added Union for type hints
 
 from autogen_core import (
     DefaultTopicId,
     CancellationToken,
     MessageContext,
     RoutedAgent,
-    TopicId, # Identifier for message topics.
-    message_handler, # Decorator to register methods as message handlers.
+    TopicId,  # Identifier for message topics.
+    message_handler,  # Decorator to register methods as message handlers.
 )
 
-from buttermilk._core.agent import Agent, AgentConfig, ToolOutput # Buttermilk base agent and config.
+from buttermilk._core.agent import Agent, AgentConfig, ToolOutput  # Buttermilk base agent and config.
 from buttermilk._core.contract import (
-    CONDUCTOR, # Constant representing the Conductor role.
-    AgentInput, # Standard input message for Buttermilk agents.
+    CONDUCTOR,  # Constant representing the Conductor role.
+    AgentInput,  # Standard input message for Buttermilk agents.
     AgentOutput,
     ConductorRequest,
     ConductorResponse,
@@ -32,18 +33,19 @@
     ManagerMessage,
     FlowMessage,
     ManagerRequest,
-    ManagerResponse, # Response from the Manager/UI.
-    OOBMessages, # Union type for Out-Of-Band control messages.
-    TaskProcessingComplete, # Status message indicating task completion.
-    TaskProcessingStarted, # Status message indicating task start.
-    UserInstructions, # Instructions from the user (potentially via Manager).
-    AllMessages, # Union of all possible message types (likely for broader type hints).
+    ManagerResponse,  # Response from the Manager/UI.
+    OOBMessages,  # Union type for Out-Of-Band control messages.
+    TaskProcessingComplete,  # Status message indicating task completion.
+    TaskProcessingStarted,  # Status message indicating task start.
+    UserInstructions,  # Instructions from the user (potentially via Manager).
+    AllMessages,  # Union of all possible message types (likely for broader type hints).
 )
+
 # TODO: These specific agent imports might create coupling. Consider if interfaces or protocols could be used.
 from buttermilk.agents.flowcontrol.host import LLMHostAgent
 from buttermilk.agents.flowcontrol.sequencer import Sequencer
 from buttermilk.agents.ui.generic import UIAgent
-from buttermilk.bm import logger # Buttermilk logger instance.
+from buttermilk.bm import logger  # Buttermilk logger instance.
 
 
 # Define the expected return type more accurately using Union.
@@ -58,6 +60,7 @@
     Sequence[Union[AgentOutput, ToolOutput, TaskProcessingComplete, ConductorResponse]],
 ]
 
+
 class AutogenAgentAdapter(RoutedAgent):
     """
     Wraps a Buttermilk `Agent` to function as an `autogen_core.RoutedAgent`.
@@ -77,9 +80,9 @@
                            (Used for specific initialization logic).
     """
 
-    agent: Agent # The wrapped Buttermilk agent instance.
-    topic_id: TopicId # The primary topic ID for this agent adapter.
-    is_manager: bool # Flag for manager-like agents requiring special init.
+    agent: Agent  # The wrapped Buttermilk agent instance.
+    topic_id: TopicId  # The primary topic ID for this agent adapter.
+    is_manager: bool  # Flag for manager-like agents requiring special init.
 
     def __init__(
         self,
@@ -118,8 +121,7 @@
                 raise ValueError(f"Failed to instantiate agent {agent_cls.__name__}") from e
         else:
             # Insufficient information provided.
-            raise ValueError("AutogenAgentAdapter requires either a pre-instantiated 'agent' "
-                             "or both 'agent_cls' and 'agent_cfg'.")
+            raise ValueError("AutogenAgentAdapter requires either a pre-instantiated 'agent' " "or both 'agent_cls' and 'agent_cfg'.")
 
         # Set the default topic ID based on the provided type string.
         self.topic_id = DefaultTopicId(type=topic_type)
@@ -160,9 +162,8 @@
     @message_handler
     async def handle_invocation(
         self,
-<<<<<<< HEAD
-        message: AgentInput, # Handles the standard Buttermilk agent input message.
-        ctx: MessageContext, # Provides context like sender, topic, cancellation token.
+        message: AgentInput,  # Handles the standard Buttermilk agent input message.
+        ctx: MessageContext,  # Provides context like sender, topic, cancellation token.
     ) -> MaybeSequenceOutput:
         """
         Handles direct invocation requests (`AgentInput`) for the agent to perform its primary task.
@@ -195,13 +196,13 @@
                 cancellation_token=ctx.cancellation_token,
                 # Provide callbacks for the agent to publish messages back if needed during execution.
                 public_callback=self._make_publish_callback(topic_id=self.topic_id),
-                message_callback=self._make_publish_callback(topic_id=ctx.topic_id), # Callback for topic of incoming message
-                source=str(ctx.sender).split("/", maxsplit=1)[0] or "unknown", # Extract sender ID
+                message_callback=self._make_publish_callback(topic_id=ctx.topic_id),  # Callback for topic of incoming message
+                source=str(ctx.sender).split("/", maxsplit=1)[0] or "unknown",  # Extract sender ID
             )
             logger.debug(f"Agent {self.agent.id} completed invocation. Output type: {type(output).__name__}")
 
             # If the agent returned something directly, publish it to the main topic.
-            if output and not isinstance(output, TaskProcessingComplete): # Don't republish completion status
+            if output and not isinstance(output, TaskProcessingComplete):  # Don't republish completion status
                 # TODO: Handle sequences of outputs correctly if agent returns multiple messages.
                 # Currently might only publish the sequence object itself, not individual items.
                 await self.publish_message(output, topic_id=self.topic_id)
@@ -211,7 +212,7 @@
                 TaskProcessingComplete(agent_id=self.agent.id, role=self.type, task_index=0, more_tasks_remain=False, is_error=False),
                 topic_id=self.topic_id,
             )
-            return output # Return the direct output to the caller in Autogen.
+            return output  # Return the direct output to the caller in Autogen.
 
         except Exception as e:
             logger.error(f"Error during agent {self.agent.id} invocation: {e}", exc_info=True)
@@ -224,26 +225,12 @@
             await self.publish_message(ErrorEvent(source=self.agent.id, content=str(e)), topic_id=self.topic_id)
             # Do not return the exception itself, let Autogen handle failed `send_message`.
             return None
-=======
-        message: GroupchatMessageTypes,
+
+    @message_handler
+    async def handle_groupchat_message(
+        self,
+        message: GroupchatMessageTypes,  # Handles messages intended for general group chat consumption.
         ctx: MessageContext,
-    ) -> None: 
-        """Handle incoming group messages by delegating to the wrapped agent."""
-        await self.agent._listen(
-            message=message,
-            cancellation_token=ctx.cancellation_token,
-            public_callback=self._make_publish_callback(topic_id=self.topic_id),
-            message_callback=self._make_publish_callback(topic_id=ctx.topic_id),
-            source=str(ctx.sender).split("/", maxsplit=1)[0] or "unknown",
-        )
->>>>>>> 61dc51e2
-
-    @message_handler
-    async def handle_groupchat_message(
-        self,
-        message: GroupchatMessageTypes, # Handles messages intended for general group chat consumption.
-        ctx: MessageContext,
-<<<<<<< HEAD
     ) -> None:
         """
         Handles broadcast/group chat messages by delegating to the agent's `_listen` method.
@@ -261,35 +248,19 @@
             await self.agent._listen(
                 message=message,
                 cancellation_token=ctx.cancellation_token,
-                public_callback=self._make_publish_callback(topic_id=self.topic_id), # Callback for default topic
-                message_callback=self._make_publish_callback(topic_id=ctx.topic_id), # Callback for specific incoming topic
-                source=str(ctx.sender).split("/", maxsplit=1)[0] or "unknown", # Extract sender ID
+                public_callback=self._make_publish_callback(topic_id=self.topic_id),  # Callback for default topic
+                message_callback=self._make_publish_callback(topic_id=ctx.topic_id),  # Callback for specific incoming topic
+                source=str(ctx.sender).split("/", maxsplit=1)[0] or "unknown",  # Extract sender ID
             )
         except Exception as e:
             logger.error(f"Error during agent {self.agent.id} listening to group chat message: {e}", exc_info=True)
             # TODO: Consider publishing an ErrorEvent here as well?
-=======
-    ) -> Sequence[AgentOutput | ToolOutput | TaskProcessingComplete] | AgentOutput | ToolOutput | TaskProcessingComplete | None:
-        """Handle public request for agent to act. It's possible to return a value
-        to the caller, but usually any result would be published back to the group."""
-        response = None
-        public_callback = self._make_publish_callback(topic_id=self.topic_id)
-        response = await self.agent._run_fn(
-            message=message,
-            cancellation_token=ctx.cancellation_token,
-            public_callback=public_callback,
-            message_callback=self._make_publish_callback(topic_id=ctx.topic_id),
-        )
-        await public_callback(response)
-        return response 
->>>>>>> 61dc51e2
 
     @message_handler
     async def handle_conductor_request(
         self,
-        message: ConductorRequest, # Handles specific requests targeted at Conductor agents.
+        message: ConductorRequest,  # Handles specific requests targeted at Conductor agents.
         ctx: MessageContext,
-<<<<<<< HEAD
     ) -> MaybeSequenceOutput:
         """
         Handles `ConductorRequest` messages, typically intended for agents acting as conductors/hosts.
@@ -315,7 +286,7 @@
                 cancellation_token=ctx.cancellation_token,
                 public_callback=self._make_publish_callback(topic_id=self.topic_id),
                 message_callback=self._make_publish_callback(topic_id=ctx.topic_id),
-                source=str(ctx.sender).split("/", maxsplit=1)[0] or "unknown", # Extract sender ID
+                source=str(ctx.sender).split("/", maxsplit=1)[0] or "unknown",  # Extract sender ID
             )
             logger.debug(f"Agent {self.agent.id} completed ConductorRequest. Output type: {type(output).__name__}")
             # Note: Conductor responses are typically returned directly, not published separately by the adapter.
@@ -323,34 +294,13 @@
         except Exception as e:
             logger.error(f"Error during agent {self.agent.id} handling ConductorRequest: {e}", exc_info=True)
             # TODO: Consider publishing ErrorEvent or returning a specific error response?
-            return None # Return None on error
-=======
-    ) -> (
-        ConductorResponse
-        | Sequence[ConductorResponse | AgentOutput | ToolOutput | TaskProcessingComplete]
-        | AgentOutput
-        | ToolOutput
-        | TaskProcessingComplete
-        | None
-    ):
-        """Handle conductor requests privately."""
-
-        output = await self.agent._run_fn(
-            message=message,
-            cancellation_token=ctx.cancellation_token,
-            public_callback=self._make_publish_callback(topic_id=self.topic_id),
-            message_callback=self._make_publish_callback(topic_id=ctx.topic_id),
-            source=str(ctx.sender).split("/", maxsplit=1)[0] or "unknown",
-        )
-        return output  # only the last matching message
->>>>>>> 61dc51e2
+            return None  # Return None on error
 
     @message_handler
     async def handle_control_message(
         self,
-        message: OOBMessages, # Handles out-of-band control messages.
+        message: OOBMessages,  # Handles out-of-band control messages.
         ctx: MessageContext,
-<<<<<<< HEAD
     ) -> Union[OOBMessages, Sequence[OOBMessages], None]:
         """
         Handles Out-Of-Band (OOB) control messages.
@@ -362,22 +312,6 @@
         Args:
             message: The OOB control message.
             ctx: The Autogen message context.
-=======
-    ) -> OOBMessages | Sequence[OOBMessages] | None:
-        """Handle control messages sent OOB. Any response must also be OOB."""
-        response = None
-        response = await self.agent._handle_control_message(
-            message=message,
-            cancellation_token=ctx.cancellation_token,
-            public_callback=self._make_publish_callback(topic_id=self.topic_id),
-            message_callback=self._make_publish_callback(topic_id=ctx.topic_id),
-            source=str(ctx.sender).split("/", maxsplit=1)[0] or "unknown",
-        )
-        return response  # only the last message
-
-    def _make_publish_callback(self, topic_id=None) -> Callable[[UserInstructions], Awaitable[None]]:
-        """Create a callback for handling publishing from client if required.
->>>>>>> 61dc51e2
 
         Returns:
             An OOB message response, a sequence of them, or None.
@@ -392,7 +326,7 @@
                 source=str(ctx.sender).split("/", maxsplit=1)[0] or "unknown",  # Extract sender ID
             )
             logger.debug(f"Agent {self.agent.id} completed handling control message. Response type: {type(response).__name__}")
-            return response # Return response directly for OOB messages.
+            return response  # Return response directly for OOB messages.
         except Exception as e:
             logger.error(f"Error during agent {self.agent.id} handling control message: {e}", exc_info=True)
             # TODO: Return an error OOB message?
