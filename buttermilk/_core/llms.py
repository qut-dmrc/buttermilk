--- conflicted
+++ resolved
@@ -135,11 +135,8 @@
             else:
                 # By preference, pass a pydantic schema for structured output
                 # Otherwise, set json_output to True if the model supports it
-<<<<<<< HEAD
 
                 # TODO: check if the word 'json' is in the system message or add a quick direction.
-=======
->>>>>>> 61dc51e2
                 json_output = self.model_info.get("json_output", False)
 
             # Use the retry logic
@@ -157,11 +154,6 @@
                 raise ProcessingError("Empty response from LLM")
             if isinstance(create_result.content, list) and not all(isinstance(item, FunctionCall) for item in create_result.content):
                 raise ProcessingError("Unexpected tool response from LLM", create_result.content)
-<<<<<<< HEAD
-=======
-
-            return create_result
->>>>>>> 61dc51e2
         except Exception as e:
             error_msg = f"Error during LLM call: {e}"
             logger.warning(error_msg, exc_info=False)
@@ -173,7 +165,6 @@
         messages,
         cancellation_token,
         tools_list=[],
-<<<<<<< HEAD
         schema: Optional[type[BaseModel]] = None,
     ) -> CreateResult:
         """Pass messages to the Chat LLM, run tools if required, and reflect."""
@@ -190,23 +181,6 @@
             for tool_result in tool_outputs:
                 messages.extend(tool_result.messages)
             create_result = await self.create(messages=messages, cancellation_token=cancellation_token)
-=======
-        reflect_on_tool_use: bool = True,
-        schema: Optional[type[BaseModel]] = None,
-    ) -> CreateResult | list[ToolOutput] | None:
-        """Pass messages to the Chat LLM, run tools if required, and reflect."""
-        create_result = await self.create(messages=messages, tools=tools_list, cancellation_token=cancellation_token, schema=schema)
-
-        if not isinstance(create_result.content, list):
-            return create_result
-
-        tool_outputs = await self._execute_tools(
-            calls=create_result,
-            cancellation_token=cancellation_token,
-        )
-        if not reflect_on_tool_use:
-            return tool_outputs
->>>>>>> 61dc51e2
 
         return create_result
 
@@ -306,9 +280,7 @@
 
         elif self.connections[name].api_type == "anthropic":
             # token = credentials.refresh(google.auth.transport.requests.Request())
-            _vertex_params = {
-                k: v for k, v in client_params.items() if k in ["region", "project_id"]
-            }
+            _vertex_params = {k: v for k, v in client_params.items() if k in ["region", "project_id"]}
             _vertex_params["credentials"] = bm._gcp_credentials
             _vertex_client = AsyncAnthropicVertex(**_vertex_params)
             client = AnthropicChatCompletionClient(**client_params)
