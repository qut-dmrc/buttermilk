--- conflicted
+++ resolved
@@ -92,85 +92,4 @@
 
     async def load_state_json(self, state_json: str) -> None:
         """No state to load for stateless tools."""
-        pass
-
-
-
-
-<<<<<<< HEAD
-
-class UnifiedRequest(BaseModel):
-    """Single request format for all agent/tool invocations.
-    
-    This consolidates AgentInput, ToolInput, and StepRequest into a single structure
-    and supports groupchat invocation contexts.
-    """
-
-    target: str = Field(
-        ...,
-        description="Target in format 'agent_name.tool_name' or just 'agent_name'"
-    )
-    inputs: dict[str, Any] = Field(
-        default_factory=dict,
-        description="Input data validated against tool's input_schema"
-    )
-    context: dict[str, Any] = Field(
-        default_factory=dict,
-        description="Shared context across agents"
-    )
-    metadata: dict[str, Any] = Field(
-        default_factory=dict,
-        description="Request metadata (auth, trace_id, etc.)"
-    )
-
-    @property
-    def agent_name(self) -> str:
-        """Extract agent name from target."""
-        return self.target.split(".")[0]
-
-    @property
-    def tool_name(self) -> str | None:
-        """Extract tool name from target if specified."""
-        parts = self.target.split(".")
-        return parts[1] if len(parts) > 1 else None
-
-
-    @property
-    def is_groupchat_request(self) -> bool:
-        """Check if this request originated from groupchat."""
-        return self.metadata.get("source") == "groupchat" or "step_request" in self.metadata
-
-    def to_agent_input(self) -> dict[str, Any]:
-        """Convert to AgentInput format for legacy compatibility."""
-        return {
-            "inputs": self.inputs,
-            "context": self.context,
-            "metadata": self.metadata
-        }
-
-
-    @classmethod
-    def from_groupchat_step(
-        cls,
-        agent_role: str,
-        inputs: dict[str, Any],
-        tool_name: str | None = None
-    ) -> "UnifiedRequest":
-        """Create UnifiedRequest from groupchat step request.
-        
-        Args:
-            agent_role: Role of the target agent
-            inputs: Input parameters
-            tool_name: Optional specific tool name
-            
-        Returns:
-            UnifiedRequest instance
-        """
-        target = f"{agent_role}.{tool_name}" if tool_name else agent_role
-        return cls(
-            target=target,
-            inputs=inputs,
-            metadata={"source": "groupchat", "agent_role": agent_role}
-        )
-=======
->>>>>>> a24e7e47
+        pass