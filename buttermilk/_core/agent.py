--- conflicted
+++ resolved
@@ -243,22 +243,6 @@
         """
         return []
 
-<<<<<<< HEAD
-    def get_supported_message_types(self) -> list[str]:
-        """Get list of OOBMessage types this agent handles.
-        
-        Returns:
-            list[str]: List of supported message type names.
-
-        """
-        # Check if agent has defined supported messages
-        if hasattr(self, "_supported_oob_messages"):
-            return self._supported_oob_messages
-        return []
-=======
-
->>>>>>> a24e7e47
-
     @message_handler
     async def handle_conductor_request(
         self,
@@ -286,18 +270,10 @@
             content=f"Agent {self.agent_name} active and available",
             agent_config=self._cfg,
             available_tools=[tool.name for tool in self.get_available_tools()],
-<<<<<<< HEAD
-            supported_message_types=self.get_supported_message_types(),
-            tool_definitions=tool_definitions,
-            status="active",
-            announcement_type="response",
-            responding_to=str(ctx.sender) if ctx.sender else None,
-=======
             tool_definition=tool_definitions,
             status=status,
             announcement_type=announcement_type,
             responding_to=responding_to,
->>>>>>> a24e7e47
             source=self.agent_id,
         )
 
@@ -882,91 +858,4 @@
             },
         )
 
-        return [tool_def]
-
-<<<<<<< HEAD
-    async def handle_unified_request(self, request: "UnifiedRequest", **kwargs: Any) -> Any:
-        """Handle a UnifiedRequest by routing to the appropriate tool or _process method.
-        
-        This method provides a unified interface for handling both tool-specific
-        requests and general agent requests, supporting the new structured
-        tool invocation system.
-        
-        Args:
-            request: UnifiedRequest containing target, inputs, context, and metadata
-            **kwargs: Additional keyword arguments passed to handlers
-            
-        Returns:
-            The result of the tool or process execution
-            
-        Raises:
-            ValueError: If the requested tool is not found
-            ProcessingError: If execution fails
-
-        """
-        if request.tool_name:
-            # Route to specific tool
-            tool_name = request.tool_name
-
-            # First, try direct method name match
-            if hasattr(self, tool_name) and callable(getattr(self, tool_name)):
-                method = getattr(self, tool_name)
-                if hasattr(method, "_tool_metadata"):
-                    logger.debug(
-                        f"Agent {self.agent_name} executing tool {tool_name} "
-                        f"with inputs: {request.inputs}",
-                    )
-
-                    # Execute the tool method
-                    if asyncio.iscoroutinefunction(method):
-                        result = await method(**request.inputs)
-                    else:
-                        result = method(**request.inputs)
-
-                    return result
-
-            # If direct match fails, search for methods with matching tool metadata
-            for attr_name in dir(self):
-                if attr_name.startswith("_"):
-                    continue
-
-                attr = getattr(self, attr_name)
-                if callable(attr):
-                    # Check if it has tool metadata with matching name
-                    if hasattr(attr, "_tool_metadata"):
-                        if attr._tool_metadata.get("name") == tool_name:
-                            logger.debug(
-                                f"Agent {self.agent_name} executing tool {tool_name} "
-                                f"(method: {attr_name}) with inputs: {request.inputs}",
-                            )
-
-                            # Execute the tool method
-                            if asyncio.iscoroutinefunction(attr):
-                                result = await attr(**request.inputs)
-                            else:
-                                result = attr(**request.inputs)
-
-                            return result
-
-            # Tool not found
-            raise ValueError(
-                f"Tool {tool_name} not found on agent {self.agent_name}",
-            )
-        # No specific tool - route to general _process method
-        # Convert UnifiedRequest to AgentInput for backward compatibility
-        agent_input = AgentInput(
-            inputs=request.inputs,
-            context=request.context.get("messages", []) if request.context else [],
-            parameters=request.metadata,
-            records=request.context.get("records", []) if request.context else [],
-        )
-
-        # Call the standard process method
-        result = await self._process(message=agent_input, **kwargs)
-
-        # Extract outputs from AgentOutput if needed
-        if hasattr(result, "outputs"):
-            return result.outputs
-        return result
-=======
->>>>>>> a24e7e47
+        return [tool_def]