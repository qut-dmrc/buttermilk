"""
Defines the abstract base class for Orchestrators in Buttermilk.

Orchestrators are responsible for managing the setup, execution, and cleanup
of agent-based workflows (flows).
"""

from abc import ABC, abstractmethod
<<<<<<< HEAD
from ast import arguments  # TODO: Unused import?
=======
from ast import arguments
>>>>>>> 61dc51e2
import asyncio
from collections.abc import Mapping, Sequence
from enum import Enum  # TODO: Unused import?
from pathlib import Path
from typing import Any, AsyncGenerator, Literal, Self
<<<<<<< HEAD

import shortuuid  # For generating session IDs
from autogen_core.model_context import UnboundedChatCompletionContext  # Used in Agent, maybe needed for type hints?
=======
import shortuuid
from autogen_core.model_context import UnboundedChatCompletionContext
>>>>>>> 61dc51e2
from pydantic import (
    BaseModel,
    ConfigDict,
    Field,
    PrivateAttr,
    field_validator,
    model_validator,
)
<<<<<<< HEAD
import weave  # For tracing

# Buttermilk core imports
from buttermilk._core import TaskProcessingComplete  # Status message type
=======
import weave

from buttermilk._core import AgentOutput, TaskProcessingComplete
from buttermilk._core.agent import ChatCompletionContext, FatalError, ProcessingError
from buttermilk._core.config import DataSourceConfig, SaveInfo
from buttermilk._core.contract import AgentInput, StepRequest
from buttermilk._core.flow import KeyValueCollector
from buttermilk._core.job import Job
from buttermilk._core.types import Record
from buttermilk._core.variants import AgentVariants
from buttermilk.bm import BM, logger
>>>>>>> 61dc51e2

# Agent base class and related types
from buttermilk._core.agent import Agent, ChatCompletionContext, FatalError, ProcessingError
from buttermilk._core.config import DataSourceConfig, SaveInfo  # Configuration models
from buttermilk._core.contract import END, AgentInput, ManagerResponse, StepRequest, AgentOutput  # Core message types
from buttermilk._core.flow import KeyValueCollector  # State management utility
from buttermilk._core.types import Record, RunRequest  # Data types
from buttermilk._core.variants import AgentVariants  # Agent variant configuration
from buttermilk.agents.fetch import FetchRecord  # Agent for data fetching
from buttermilk.bm import BM, bm, logger  # Global instance and logger

# TODO: BASE_DIR seems unused. Consider removing.
# BASE_DIR = Path(__file__).absolute().parent


class Orchestrator(BaseModel, ABC):
    """
    Abstract Base Class for orchestrators that manage agent-based flows.

    Orchestrators handle:
    - Loading flow configurations (data sources, agents, parameters).
    - Setting up the execution environment (e.g., communication runtimes).
    - Managing the sequence of steps (via internal logic or conductor agents).
    - Facilitating agent communication and data flow.
    - Optional user interaction via a MANAGER interface.
    - Collecting and potentially saving results.
    - Cleaning up resources post-execution.

<<<<<<< HEAD
    Subclasses must implement `_setup`, `_cleanup`, and `_execute_step`.
    The `_run` method typically contains the main control loop logic.
=======
    Attributes:
        session_id (str): A unique identifier for this flow execution session
        description (str): Short description of the flow's purpose
        save (SaveInfo | None): Configuration for saving flow results
        data (Sequence[DataSource]): Data sources available to the flow
        agents (Mapping[str, AgentVariants]): Agent variants available to run in the flow
        params (dict): Flow-level parameters that can be used by agents
>>>>>>> 61dc51e2

    Attributes:
        session_id (str): Unique ID for the current flow execution session.
        name (str): Human-friendly name for the flow.
        description (str): Description of the flow's purpose.
        save (SaveInfo | None): Configuration for saving results (optional).
        data (Sequence[DataSourceConfig]): List of data sources for the flow.
        agents (Mapping[str, AgentVariants]): Dictionary mapping role names to agent variant configurations.
        params (dict): Flow-level parameters accessible by agents.
        _flow_data (KeyValueCollector): Internal state collector for the flow.
        _records (list[Record]): List of data records currently loaded/used in the flow.
    """
<<<<<<< HEAD

    # --- Configuration Fields ---
    session_id: str = Field(
        default_factory=lambda: shortuuid.uuid()[:8],
        description="A unique session id for this specific flow execution.",
    )
    name: str = Field(
        ...,  # Name is required
        description="Human-friendly name identifying this flow configuration.",
    )
=======
    bm: BM = Field(...)
    session_id: str = Field(
        default_factory=lambda: shortuuid.uuid()[:8],
        description="A unique session id for this set of flow runs.",
    )
    name: str = Field(
        ...,
        description="Friendly name of this flow",
    )
>>>>>>> 61dc51e2
    description: str = Field(
        default="",  # Default to empty string
        description="Short description explaining the purpose of this flow.",
    )
    save: SaveInfo | None = Field(default=None, description="Configuration for saving results (e.g., to disk, database). Optional.")
    data: Sequence[DataSourceConfig] = Field(
        default_factory=list,
        description="Configuration for data sources to be loaded for the flow.",
    )
    agents: Mapping[str, AgentVariants] = Field(
        default_factory=dict,
        description="Mapping of agent roles (uppercase) to their variant configurations.",
    )
    params: dict = Field(
        default_factory=dict,
        description="Flow-level parameters accessible by agents via their context.",
        # exclude=True, # Why exclude? Parameters seem important to serialize/log. Reconsider.
    )

    # --- Internal State ---
    # Collects data passed between steps or used for templating.
    _flow_data: KeyValueCollector = PrivateAttr(default_factory=KeyValueCollector)
    # Holds the primary data records being processed by the flow.
    _records: list[Record] = PrivateAttr(default_factory=list)

    # Pydantic Model Configuration
    model_config = ConfigDict(
        extra="forbid",  # Disallow extra fields in config unless explicitly handled by subclasses.
        arbitrary_types_allowed=False,  # Requires explicit handling for non-standard types.
        populate_by_name=True,  # Allows using field names in config keys.
    )

    # --- Validators ---

    @field_validator("data", mode="before")
    @classmethod
    def validate_data(cls, value: Sequence[DataSourceConfig | Mapping]) -> list[DataSourceConfig]:
        """Ensures all items in the 'data' list are valid DataSourceConfig objects."""
        validated_data = []
        for i, source in enumerate(value):
            if isinstance(source, Mapping):
                try:
                    validated_data.append(DataSourceConfig(**source))
                except Exception as e:
                    logger.error(f"Invalid DataSource configuration at index {i}: {source}. Error: {e}")
                    raise ValueError(f"Invalid DataSource config at index {i}") from e
            elif isinstance(source, DataSourceConfig):
                validated_data.append(source)
            else:
                raise TypeError(f"Invalid type for data source at index {i}: {type(source)}. Expected dict or DataSourceConfig.")
        return validated_data

    @model_validator(mode="after")
    def validate_and_initialize_agents(self) -> Self:
        """Validates agent configurations and initializes internal data structures."""
        logger.debug(f"Validating agents for orchestrator '{self.name}'.")
        validated_agents = {}
        agent_roles = []
        for step_name, defn in self.agents.items():
            role_upper = step_name.upper()  # Ensure role keys are uppercase
            agent_roles.append(role_upper)
            if isinstance(defn, AgentVariants):
                validated_agents[role_upper] = defn
            elif isinstance(defn, Mapping):
                try:
                    # Validate dict against AgentVariants model
                    validated_agents[role_upper] = AgentVariants(**defn)
                except Exception as e:
                    logger.error(f"Invalid AgentVariants configuration for role '{role_upper}': {defn}. Error: {e}")
                    raise ValueError(f"Invalid AgentVariants config for role '{role_upper}'") from e
            else:
                raise TypeError(f"Invalid type for agent definition '{role_upper}': {type(defn)}. Expected dict or AgentVariants.")
        self.agents = validated_agents
        logger.debug(f"Agent roles validated: {list(self.agents.keys())}")

        # Initialize the KeyValueCollector with the known agent roles.
        self._flow_data.init(agent_roles)
        return self

    # --- Public Execution Method ---

    async def run(self, request: RunRequest | None = None) -> None:
        """
        Public entry point to start the orchestrator's flow execution.

        Sets up Weave tracing context for the run and calls the internal `_run` method.

<<<<<<< HEAD
        Args:
            request: An optional RunRequest containing initial data (records, record_id, uri, prompt)
                     or parameters for the flow.
        """
        logger.info(f"Starting run for orchestrator '{self.name}', session '{self.session_id}'.")
        # Define attributes for Weave tracing.
        tracing_attributes = {
            **self.params,
            "session_id": self.session_id,
            "orchestrator": self.__class__.__name__,  # Use class name
            "flow_name": self.name,
            "flow_description": self.description,
        }
        # Use weave.op to trace the internal _run method.
        try:
            # This creates a traced version of the _run method.
            traced_run_op = weave.op(self._run, call_display_name=f"{self.name}")
            # Execute the traced operation within a Weave context.
            with weave.attributes(tracing_attributes):
                await traced_run_op(request=request)
            logger.info(f"Orchestrator '{self.name}' run finished successfully.")
        except Exception as e:
            # Catch errors originating from _run or its setup/cleanup phases.
            logger.exception(f"Orchestrator '{self.name}' run failed: {e}")
            # Optionally re-raise or handle the error further.

    # --- Abstract & Core Internal Methods ---

    @abstractmethod
    async def _setup(self) -> None:
        """
        Abstract method for orchestrator-specific setup.

        Implementations should initialize resources like communication runtimes
        (e.g., Autogen runtime), database connections, or pre-load essential components.
        Called once at the beginning of the `_run` method.
        """
        raise NotImplementedError("Orchestrator subclasses must implement _setup.")

    @abstractmethod
    async def _cleanup(self) -> None:
        """
        Abstract method for orchestrator-specific cleanup.

        Implementations should release resources acquired during `_setup` or
        execution (e.g., stop runtimes, close connections). Called in a `finally`
        block within `run` to ensure execution even if errors occur.
        """
        raise NotImplementedError("Orchestrator subclasses must implement _cleanup.")

    @abstractmethod
    async def _execute_step(self, step: StepRequest) -> AgentOutput | None:
        """
        Abstract method to execute a single step defined by a `StepRequest`.

        Implementations handle the mechanism for invoking the correct agent
        (based on `step.role`) with the appropriate input (`step.prompt`, context, etc.)
        and returning the agent's `AgentOutput`. This might involve direct calls or
        messaging via a runtime.

        Args:
            step: The `StepRequest` detailing the step to execute.

        Returns:
            The `AgentOutput` from the executed agent, or None if execution failed.
        """
        raise NotImplementedError("Orchestrator subclasses must implement _execute_step.")

    @abstractmethod
    async def _run(self, request: RunRequest | None = None) -> None:
        """
        Abstract method containing the main execution logic/control loop for the flow.

        Called by the public `run` method after Weave tracing setup. Subclasses
        must implement this to define how steps are determined (e.g., fixed sequence,
        conductor agent, user interaction) and executed via `_execute_step`. It should
        also handle initial data loading based on the `request` argument.
=======
    async def _get_next_step(self) -> StepRequest:
        """Determine the next step based on the current flow data."""
        raise NotImplementedError()

    async def run(self, request: StepRequest | None = None) -> None:
        """Starts a flow, given an incoming request."""

        client = self.bm.weave
        tracing_attributes = {**self.params, "session_id": self.session_id, "orchestrator": self.__repr_name__()}
        with weave.attributes(tracing_attributes):
            _traced = weave.op(
                self._run,
                call_display_name=f"{tracing_attributes['flow']} {self.     params.get('criteria','')}",
            )
        output, call = await _traced.call(request=request)
        client.finish_call(call)
        logger.info(f"Finished...")
        return

    async def _run(self, request: StepRequest | None = None) -> None:
        """Main execution method that sets up agents and manages the flow.

        By default, this runs through a sequence of pre-defined steps.
        """
        try:
            await self._setup()
            if request:
                step = await self._prepare_step(request)
                await self._execute_step(request)
                # we haven't started yet, so we're going to send a completion through manually
                # this code shouldn't be here, it's autogen specific -- should be in groupchat.py
                await asyncio.sleep(5)
                await self._runtime.publish_message(
                    (TaskProcessingComplete(agent_id=self.id, role=self.role, task_index=-1, more_tasks_remain=False)), topic_id=self.topic_id
                )
            while True:
                try:
                    # Loop until we receive an error
                    await asyncio.sleep(1)

                    # # Get next step in the flow
                    if not (request := await self._get_next_step()):
                        # No next step at the moment; wait and try a bit
                        await asyncio.sleep(10)
                        continue

                    if not await self._in_the_loop(request):
                        # User did not confirm plan; go back and get new instructions
                        continue

                    if request:
                        step = await self._prepare_step(request)
                        await self._execute_step(step)

                except ProcessingError as e:
                    # non-fatal error
                    logger.error(f"Error in Orchestrator run: {e}")
                    continue
                except (StopAsyncIteration, KeyboardInterrupt):
                    raise
                except FatalError:
                    raise
                except Exception as e:  # This is only here for debugging for now.
                    logger.exception(f"Error in Orchestrator.run: {e}")
                    raise FatalError from e

        except (StopAsyncIteration, KeyboardInterrupt):
            logger.info("Orchestrator.run: Flow completed.")
        except FatalError as e:
            logger.exception(f"Error in Orchestrator.run: {e}")
        finally:
            # Clean up resources
            await self._cleanup()

    @abstractmethod
    async def _cleanup(self):
        raise NotImplementedError

    async def _in_the_loop(self, step: StepRequest) -> bool:
        """Just run."""
        return True

    async def execute(self, request: StepRequest) -> AgentOutput | None:
        """Execute a single step in the flow.

        Args:
            request: The step to execute

        Returns:
            Step outputs

        """
        step = self._prepare_step(request)
        with weave.attributes(dict(step=request.role, session_id=self.session_id)):
            _traced = weave.op(
                self._execute_step,
                call_display_name=f"{request.role} {self.session_id}",
            )
        return await _traced(step)

    async def __call__(self, request=None) -> None:
        """Makes the orchestrator callable, allowing it to be used as a function.
>>>>>>> 61dc51e2

        Args:
            request: Optional `RunRequest` containing initial data/parameters.
        """
        # Base implementation handles initial setup, data fetching (if needed), and cleanup.
        # Subclasses MUST override this to provide the actual step execution loop.
        try:
            await self._setup()
            if request:
                await self._fetch_initial_records(request)  # Use helper for clarity

            # --- !!! Subclass implementation needed here !!! ---
            # Example placeholder - replace with actual loop logic:
            # while True:
            #     next_step = await self._determine_next_step(...)
            #     if next_step.role == END: break
            #     await self._execute_step(next_step)
            #     await asyncio.sleep(1) # Example delay
            logger.warning(f"Orchestrator subclass {self.__class__.__name__} did not override _run method. No steps executed.")

        except Exception as e:
            logger.exception(f"Error during orchestrator _run execution: {e}")
            # Optionally re-raise as FatalError if appropriate
            # raise FatalError from e
        # Cleanup is handled by the public `run` method's finally block.

    # --- Optional Overridable Methods ---

    async def _in_the_loop(self, step: StepRequest | None = None, prompt: str = "") -> ManagerResponse:
        """
<<<<<<< HEAD
        Placeholder for human-in-the-loop interaction.

        Interactive orchestrators (like `Selector`) override this to send `ManagerRequest`
        messages to the UI/user and wait for a `ManagerResponse`. The base implementation
        skips interaction and automatically confirms progression.
=======
        await self.run(request=request)
        return

    async def _prepare_step(
        self,
        request: StepRequest,
    ) -> AgentInput:
        """Create an AgentInput message for sending to an agent.
>>>>>>> 61dc51e2

        Args:
            step: The proposed step for confirmation (optional).
            prompt: A message to display if no step is provided (optional).

        Returns:
            A `ManagerResponse` indicating automatic confirmation.
        """
        logger.debug("Base _in_the_loop called: Auto-confirming step.")
        return ManagerResponse(confirm=True)  # Default: automatically confirm

    async def execute(self, request: StepRequest) -> AgentOutput | None:
        """
        Allows direct execution of a single step (e.g., for testing or specific control flows).

        Args:
            request: The `StepRequest` defining the step to execute.

        Returns:
            The `AgentOutput` from the step, or None on failure.
        """
        logger.info(f"Directly executing step for role: {request.role}")
        try:
            output = await self._execute_step(request)
            return output
        except Exception as e:
            logger.error(f"Error during direct execute for step '{request.role}': {e}", exc_info=True)
            return None

    async def __call__(self, request: RunRequest | None = None) -> None:
        """Makes the orchestrator instance callable, triggering its `run` method."""
        await self.run(request=request)
        # Typically __call__ in this pattern doesn't return a value. Results are handled internally or via saving.

    async def _fetch_initial_records(self, request: RunRequest) -> None:
        """Helper method to fetch records based on RunRequest if needed."""
        if not self._records and not request.records:  # Only fetch if no records exist yet
            if request.uri or request.record_id:
                logger.info(f"Fetching initial records for request (ID: {request.record_id}, URI: {request.uri})...")
                try:
                    # Use the FetchRecord agent directly (consider if this should be part of the flow instead)
                    fetch_agent = FetchRecord(role="fetch_init", data=list(self.data))
                    fetch_output = await fetch_agent._run(uri=request.uri, record_id=request.record_id, prompt=request.prompt)
                    if fetch_output and fetch_output.results:
                        self._records = fetch_output.results
                        logger.info(f"Successfully fetched {len(self._records)} initial record(s).")
                    else:
                        logger.warning("Initial fetch did not return any results.")
                except ImportError:
                    logger.error("Could not import FetchRecord agent for initial fetch.")
                except Exception as e:
                    logger.error(f"Error fetching initial record: {e}", exc_info=True)
                    # Decide if fetch failure is fatal
            else:
                logger.debug("No initial records, record_id, or uri provided in request.")
        elif request.records:
            logger.info(f"Using {len(request.records)} records provided directly in RunRequest.")
            self._records = request.records  # Use records provided in request if available
        else:
            logger.debug("Orchestrator already has records, skipping initial fetch.")

    async def _evaluate_step(
        self,
        output: AgentOutput,
        ground_truth_record: Record | None,
        criteria: Any | None,
        weave_call: Any | None,  # Weave call object for logging
    ) -> None:
        """
<<<<<<< HEAD
        Placeholder for evaluating an agent's output.
=======
        config = self.agents[request.role]
>>>>>>> 61dc51e2

        Subclasses can override this to find and execute appropriate 'scorer' agents,
        potentially logging results back to the Weave trace associated with `weave_call`.

        Args:
            output: The AgentOutput to evaluate.
            ground_truth_record: The ground truth data (if available).
            criteria: The criteria used for evaluation (if available).
            weave_call: The Weave call object associated with the `output` generation.
        """
        logger.debug(f"Base _evaluate_step called for output from agent {output.agent_id}. No evaluation performed.")
        pass  # Default implementation does nothing.


<<<<<<< HEAD
# --- Orchestrator Protocol (for Type Hinting/Hydra) ---
=======
        return AgentInput(
            role=request.role,
            inputs=inputs,
            context=await self._model_context.get_messages(),
            records=self._records,
            prompt=request.prompt,
        )
>>>>>>> 61dc51e2

    @abstractmethod
    async def _execute_step(
        self,
        step: AgentInput,
    ) -> AgentOutput | None:
        # Run step
        raise NotImplementedError


# Defines the expected structure of the configuration object *after* Hydra instantiation.
# Used primarily for type hinting in the `cli.py` entry point.
class OrchestratorProtocol(BaseModel):
<<<<<<< HEAD
    """Defines the expected structure of the Hydra configuration object after instantiation."""

    bm: BM  # The core Buttermilk instance.
    flows: Mapping[str, Orchestrator]  # Dictionary of configured flow orchestrators.
    ui: Literal["console", "api", "pub/sub", "slackbot"]  # The selected UI mode.
    flow: str  # The name of the specific flow selected to run (e.g., 'batch', 'panel').
    # Optional command-line overrides for the 'console' UI mode.
    record_id: str = ""
    uri: str = ""
    prompt: str = ""
=======
    bm: BM
    flows: Mapping[str, Orchestrator]
    ui: Literal["console", "slackbot"]
    orchestrator: str | None = None
    flow: str | None = None
    criteria: str | None = None
    record: str | None = None
>>>>>>> 61dc51e2
<|MERGE_RESOLUTION|>--- conflicted
+++ resolved
@@ -6,24 +6,15 @@
 """
 
 from abc import ABC, abstractmethod
-<<<<<<< HEAD
 from ast import arguments  # TODO: Unused import?
-=======
-from ast import arguments
->>>>>>> 61dc51e2
 import asyncio
 from collections.abc import Mapping, Sequence
 from enum import Enum  # TODO: Unused import?
 from pathlib import Path
 from typing import Any, AsyncGenerator, Literal, Self
-<<<<<<< HEAD
 
 import shortuuid  # For generating session IDs
 from autogen_core.model_context import UnboundedChatCompletionContext  # Used in Agent, maybe needed for type hints?
-=======
-import shortuuid
-from autogen_core.model_context import UnboundedChatCompletionContext
->>>>>>> 61dc51e2
 from pydantic import (
     BaseModel,
     ConfigDict,
@@ -32,24 +23,10 @@
     field_validator,
     model_validator,
 )
-<<<<<<< HEAD
 import weave  # For tracing
 
 # Buttermilk core imports
 from buttermilk._core import TaskProcessingComplete  # Status message type
-=======
-import weave
-
-from buttermilk._core import AgentOutput, TaskProcessingComplete
-from buttermilk._core.agent import ChatCompletionContext, FatalError, ProcessingError
-from buttermilk._core.config import DataSourceConfig, SaveInfo
-from buttermilk._core.contract import AgentInput, StepRequest
-from buttermilk._core.flow import KeyValueCollector
-from buttermilk._core.job import Job
-from buttermilk._core.types import Record
-from buttermilk._core.variants import AgentVariants
-from buttermilk.bm import BM, logger
->>>>>>> 61dc51e2
 
 # Agent base class and related types
 from buttermilk._core.agent import Agent, ChatCompletionContext, FatalError, ProcessingError
@@ -78,18 +55,8 @@
     - Collecting and potentially saving results.
     - Cleaning up resources post-execution.
 
-<<<<<<< HEAD
     Subclasses must implement `_setup`, `_cleanup`, and `_execute_step`.
     The `_run` method typically contains the main control loop logic.
-=======
-    Attributes:
-        session_id (str): A unique identifier for this flow execution session
-        description (str): Short description of the flow's purpose
-        save (SaveInfo | None): Configuration for saving flow results
-        data (Sequence[DataSource]): Data sources available to the flow
-        agents (Mapping[str, AgentVariants]): Agent variants available to run in the flow
-        params (dict): Flow-level parameters that can be used by agents
->>>>>>> 61dc51e2
 
     Attributes:
         session_id (str): Unique ID for the current flow execution session.
@@ -102,7 +69,6 @@
         _flow_data (KeyValueCollector): Internal state collector for the flow.
         _records (list[Record]): List of data records currently loaded/used in the flow.
     """
-<<<<<<< HEAD
 
     # --- Configuration Fields ---
     session_id: str = Field(
@@ -113,17 +79,6 @@
         ...,  # Name is required
         description="Human-friendly name identifying this flow configuration.",
     )
-=======
-    bm: BM = Field(...)
-    session_id: str = Field(
-        default_factory=lambda: shortuuid.uuid()[:8],
-        description="A unique session id for this set of flow runs.",
-    )
-    name: str = Field(
-        ...,
-        description="Friendly name of this flow",
-    )
->>>>>>> 61dc51e2
     description: str = Field(
         default="",  # Default to empty string
         description="Short description explaining the purpose of this flow.",
@@ -211,7 +166,6 @@
 
         Sets up Weave tracing context for the run and calls the internal `_run` method.
 
-<<<<<<< HEAD
         Args:
             request: An optional RunRequest containing initial data (records, record_id, uri, prompt)
                      or parameters for the flow.
@@ -289,110 +243,6 @@
         must implement this to define how steps are determined (e.g., fixed sequence,
         conductor agent, user interaction) and executed via `_execute_step`. It should
         also handle initial data loading based on the `request` argument.
-=======
-    async def _get_next_step(self) -> StepRequest:
-        """Determine the next step based on the current flow data."""
-        raise NotImplementedError()
-
-    async def run(self, request: StepRequest | None = None) -> None:
-        """Starts a flow, given an incoming request."""
-
-        client = self.bm.weave
-        tracing_attributes = {**self.params, "session_id": self.session_id, "orchestrator": self.__repr_name__()}
-        with weave.attributes(tracing_attributes):
-            _traced = weave.op(
-                self._run,
-                call_display_name=f"{tracing_attributes['flow']} {self.     params.get('criteria','')}",
-            )
-        output, call = await _traced.call(request=request)
-        client.finish_call(call)
-        logger.info(f"Finished...")
-        return
-
-    async def _run(self, request: StepRequest | None = None) -> None:
-        """Main execution method that sets up agents and manages the flow.
-
-        By default, this runs through a sequence of pre-defined steps.
-        """
-        try:
-            await self._setup()
-            if request:
-                step = await self._prepare_step(request)
-                await self._execute_step(request)
-                # we haven't started yet, so we're going to send a completion through manually
-                # this code shouldn't be here, it's autogen specific -- should be in groupchat.py
-                await asyncio.sleep(5)
-                await self._runtime.publish_message(
-                    (TaskProcessingComplete(agent_id=self.id, role=self.role, task_index=-1, more_tasks_remain=False)), topic_id=self.topic_id
-                )
-            while True:
-                try:
-                    # Loop until we receive an error
-                    await asyncio.sleep(1)
-
-                    # # Get next step in the flow
-                    if not (request := await self._get_next_step()):
-                        # No next step at the moment; wait and try a bit
-                        await asyncio.sleep(10)
-                        continue
-
-                    if not await self._in_the_loop(request):
-                        # User did not confirm plan; go back and get new instructions
-                        continue
-
-                    if request:
-                        step = await self._prepare_step(request)
-                        await self._execute_step(step)
-
-                except ProcessingError as e:
-                    # non-fatal error
-                    logger.error(f"Error in Orchestrator run: {e}")
-                    continue
-                except (StopAsyncIteration, KeyboardInterrupt):
-                    raise
-                except FatalError:
-                    raise
-                except Exception as e:  # This is only here for debugging for now.
-                    logger.exception(f"Error in Orchestrator.run: {e}")
-                    raise FatalError from e
-
-        except (StopAsyncIteration, KeyboardInterrupt):
-            logger.info("Orchestrator.run: Flow completed.")
-        except FatalError as e:
-            logger.exception(f"Error in Orchestrator.run: {e}")
-        finally:
-            # Clean up resources
-            await self._cleanup()
-
-    @abstractmethod
-    async def _cleanup(self):
-        raise NotImplementedError
-
-    async def _in_the_loop(self, step: StepRequest) -> bool:
-        """Just run."""
-        return True
-
-    async def execute(self, request: StepRequest) -> AgentOutput | None:
-        """Execute a single step in the flow.
-
-        Args:
-            request: The step to execute
-
-        Returns:
-            Step outputs
-
-        """
-        step = self._prepare_step(request)
-        with weave.attributes(dict(step=request.role, session_id=self.session_id)):
-            _traced = weave.op(
-                self._execute_step,
-                call_display_name=f"{request.role} {self.session_id}",
-            )
-        return await _traced(step)
-
-    async def __call__(self, request=None) -> None:
-        """Makes the orchestrator callable, allowing it to be used as a function.
->>>>>>> 61dc51e2
 
         Args:
             request: Optional `RunRequest` containing initial data/parameters.
@@ -423,22 +273,11 @@
 
     async def _in_the_loop(self, step: StepRequest | None = None, prompt: str = "") -> ManagerResponse:
         """
-<<<<<<< HEAD
         Placeholder for human-in-the-loop interaction.
 
         Interactive orchestrators (like `Selector`) override this to send `ManagerRequest`
         messages to the UI/user and wait for a `ManagerResponse`. The base implementation
         skips interaction and automatically confirms progression.
-=======
-        await self.run(request=request)
-        return
-
-    async def _prepare_step(
-        self,
-        request: StepRequest,
-    ) -> AgentInput:
-        """Create an AgentInput message for sending to an agent.
->>>>>>> 61dc51e2
 
         Args:
             step: The proposed step for confirmation (optional).
@@ -508,11 +347,7 @@
         weave_call: Any | None,  # Weave call object for logging
     ) -> None:
         """
-<<<<<<< HEAD
         Placeholder for evaluating an agent's output.
-=======
-        config = self.agents[request.role]
->>>>>>> 61dc51e2
 
         Subclasses can override this to find and execute appropriate 'scorer' agents,
         potentially logging results back to the Weave trace associated with `weave_call`.
@@ -525,19 +360,6 @@
         """
         logger.debug(f"Base _evaluate_step called for output from agent {output.agent_id}. No evaluation performed.")
         pass  # Default implementation does nothing.
-
-
-<<<<<<< HEAD
-# --- Orchestrator Protocol (for Type Hinting/Hydra) ---
-=======
-        return AgentInput(
-            role=request.role,
-            inputs=inputs,
-            context=await self._model_context.get_messages(),
-            records=self._records,
-            prompt=request.prompt,
-        )
->>>>>>> 61dc51e2
 
     @abstractmethod
     async def _execute_step(
@@ -548,10 +370,12 @@
         raise NotImplementedError
 
 
+# --- Orchestrator Protocol (for Type Hinting/Hydra) ---
+
+
 # Defines the expected structure of the configuration object *after* Hydra instantiation.
 # Used primarily for type hinting in the `cli.py` entry point.
 class OrchestratorProtocol(BaseModel):
-<<<<<<< HEAD
     """Defines the expected structure of the Hydra configuration object after instantiation."""
 
     bm: BM  # The core Buttermilk instance.
@@ -561,13 +385,4 @@
     # Optional command-line overrides for the 'console' UI mode.
     record_id: str = ""
     uri: str = ""
-    prompt: str = ""
-=======
-    bm: BM
-    flows: Mapping[str, Orchestrator]
-    ui: Literal["console", "slackbot"]
-    orchestrator: str | None = None
-    flow: str | None = None
-    criteria: str | None = None
-    record: str | None = None
->>>>>>> 61dc51e2
+    prompt: str = ""