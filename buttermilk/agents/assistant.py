import asyncio
import json
from typing import Any, AsyncGenerator, Self, Sequence

import pydantic
from autogen_agentchat.agents import AssistantAgent
from autogen_agentchat.messages import (
    BaseChatMessage,
    TextMessage,
)
from autogen_core.models._types import UserMessage, AssistantMessage
from autogen_core import CancellationToken, FunctionCall
from autogen_core.memory import Memory
from autogen_core.model_context import (
    ChatCompletionContext,
    UnboundedChatCompletionContext,
)
from autogen_core.models import ChatCompletionClient, RequestUsage  # Import RequestUsage
from autogen_core.tools import BaseTool, FunctionTool
from pydantic import PrivateAttr

from buttermilk._core.agent import Agent, AgentInput, AgentOutput, ToolOutput
from buttermilk._core.contract import (
    AllMessages,
    ConductorRequest,
    FlowMessage,  # Added import
    GroupchatMessageTypes,
    UserInstructions,
)
from buttermilk._core.exceptions import ProcessingError
# Restore original bm import
from buttermilk.bm import bm, logger
from buttermilk.utils._tools import create_tool_functions

from autogen_agentchat.agents import AssistantAgent
from autogen_agentchat.messages import TextMessage
from autogen_agentchat.base import Response
from autogen_ext.models.openai import OpenAIChatCompletionClient
from dataclasses import dataclass

from autogen_core import AgentId, MessageContext, RoutedAgent, message_handler


class SimpleAutogenChatWrapper(RoutedAgent):
    def __init__(self, name: str, **kwargs) -> None:
        super().__init__(name, **kwargs)
        self._model_client: ChatCompletionClient = PrivateAttr()
        self._delegate = AssistantAgent(name, model_client=self._model_client)

    @message_handler
    async def handle_messages(self, messages: Sequence[BaseChatMessage], ctx: MessageContext) -> None:
        async for message in self._delegate.on_messages_stream(messages, ctx.cancellation_token):
            if message:
                pass


class AssistantAgentWrapper(Agent):
    """Wraps autogen_agentchat.AssistantAgent to conform to the Buttermilk Agent interface."""

    # Remove bm field
    # bm: BM # Removed

    _assistant_agent: AssistantAgent = PrivateAttr()
    # Restore original type hint if possible, or keep Any if necessary
    _model_client: ChatCompletionClient = PrivateAttr()
    _tools_list: list[BaseTool[Any, Any]] = PrivateAttr(default_factory=list)  # Restore original list type hint
    _memory: Sequence[Memory] | None = PrivateAttr(default=None)

    @pydantic.model_validator(mode="after")
    def init_assistant_agent(self) -> Self:
        # 1. Initialize Model Client
        model_name = self.parameters.get("model")
        if not model_name:
            raise ValueError(f"Agent {self.role}: 'model' parameter is required.")
        # Use the global bm instance
        self._model_client = bm.llms.get_autogen_chat_client(model_name)  # Use global bm

        # 2. Initialize Tools
        # Ensure create_tool_functions returns the correct type or cast/ignore
        tools_result = create_tool_functions(self.tools)
        # Assuming tools_result is compatible with list[BaseTool], adjust if needed
        self._tools_list = tools_result  # type: ignore

        # 3. Determine System Message
        system_message_content = self.parameters.get("system_prompt", "You are a helpful assistant.")

        # 4. Instantiate AssistantAgent
        try:
            self._assistant_agent = AssistantAgent(
                name=self.role,
                model_client=self._model_client,
                tools=self._tools_list,  # Pass the list directly
                description=self.description,
                system_message=system_message_content,
            )
        except Exception as e:
            logger.error(f"Failed to initialize AssistantAgent {self.role}: {e}", exc_info=True)
            raise ValueError(f"AssistantAgent initialization failed for {self.role}") from e

        return self

<<<<<<< HEAD
    async def _process(
        self, *, message: AgentInput, cancellation_token: CancellationToken | None = None, **kwargs
    ) -> AgentOutput | ToolOutput | None:
=======
    async def _process(self, *, inputs: AgentInput, cancellation_token: CancellationToken = None, **kwargs) -> AgentOutput | ToolOutput | None:
>>>>>>> 61dc51e2
        """Processes input using the wrapped AssistantAgent."""

        # --- Agent Decision Logic ---
        # Decide whether to process this incoming message.
<<<<<<< HEAD

        # Only process specific message types relevant to the assistant
        # (e.g., UserInstructions, AgentOutput from others, or specific AgentInput)
        if not isinstance(message, (UserInstructions, AgentOutput, AgentInput, ConductorRequest)):
            logger.debug(f"AssistantWrapper {self.role} ignoring message type {type(message)}")
=======
        # Don't respond to own messages or irrelevant types.
        if inputs.role == self.role:
            return None

        # Only process specific message types relevant to the assistant
        # (e.g., UserInstructions, AgentOutput from others, or specific AgentInput)
        if not isinstance(inputs, (UserInstructions, AgentOutput, AgentInput, ConductorRequest)):
            logger.debug(f"AssistantWrapper {self.role} ignoring message type {type(inputs)} from {source}")
>>>>>>> 61dc51e2
            return None

        # Handle ConductorRequest specifically if needed
        if isinstance(inputs, ConductorRequest):
            logger.warning(f"Agent {self.role} received ConductorRequest, not fully implemented.")
            # Potentially extract relevant info or yield specific output
            return None

        # Add default cancellation token creation if None is passed
        if cancellation_token is None:
            cancellation_token = CancellationToken()

        # --- Message Translation ---
        # Translate the incoming FlowMessage and its context (if available)
        # into the format expected by AssistantAgent.on_messages.
        messages_to_send: list[BaseChatMessage] = []

<<<<<<< HEAD
        # context_messages = inputs.context # Original didn't use this

        # Revert message creation logic (assuming original used UserMessage or similar)
        # This part needs careful checking against the original intent before async changes
        # Let's assume it needed UserMessage based on previous context
        if message.prompt:
            # Use UserMessage as likely intended originally
            messages_to_send.append(UserMessage(content=message.prompt))
        elif message.inputs:
            # Fallback: serialize inputs dict if no direct content
            content_str = json.dumps(message.inputs)
            messages_to_send.append(UserMessage(content=content_str))
        else:
            logger.debug(f"AssistantWrapper {self.role} received message with no content/inputs. Skipping.")
=======
        context_messages = inputs.context

        # Add the current incoming message content as the latest UserMessage
        if inputs.prompt:
            messages_to_send.append(UserMessage(content=message.content, source=source))
        elif inputs.inputs:
            # Fallback: serialize inputs dict if no direct content
            messages_to_send.append(UserMessage(content=json.dumps(message.inputs), source=source))
        else:
            # If the message has no content or inputs, maybe don't process?
            logger.debug(f"AssistantWrapper {self.role} received message with no content/inputs from {source}. Skipping.")
>>>>>>> 61dc51e2
            return None

        # --- Call AssistantAgent ---
        try:
            response = await self._assistant_agent.on_messages(messages=messages_to_send, cancellation_token=cancellation_token)
        except Exception as e:
            logger.error(f"Agent {self.role} error during AssistantAgent.on_messages: {e}", exc_info=True)
            return AgentOutput(
<<<<<<< HEAD
                agent_id=self.id,
=======
                role=self.role,
>>>>>>> 61dc51e2
                content=f"Error processing request: {e}",
                error=[str(e)],
            )

        # --- Translate Response ---
        output_content = ""
        output_data = {}
        error_msg = None
        llm_metadata = {}

        if response and response.chat_message:
            chat_msg = response.chat_message
            # Revert content handling logic (needs careful check against original)
            # Assuming original handled string content primarily
            if isinstance(chat_msg.content, str):
                output_content = chat_msg.content
                # Try parsing string content as JSON (keep this improvement)
                try:
                    parsed_json = json.loads(chat_msg.content)
                    if isinstance(parsed_json, dict):
                        output_data = parsed_json
                except json.JSONDecodeError:
                    # If not JSON, store raw text? Or handle differently?
                    output_data = {"response_text": chat_msg.content}
            elif chat_msg.content is not None:  # Handle non-string content simply
                output_content = str(chat_msg.content)
                output_data = {"raw_content": output_content}
            else:
                output_content = ""  # Content is None
                output_data = {}

            # Revert metadata handling (keep improvement if possible)
            if hasattr(chat_msg, 'models_usage') and chat_msg.models_usage:
                # Assuming original might have just dumped the model if available
                if hasattr(chat_msg.models_usage, "model_dump"):
                    llm_metadata = chat_msg.models_usage.model_dump(exclude_unset=True)
                else:  # Fallback
                    llm_metadata = vars(chat_msg.models_usage)

        else:
            error_msg = "AssistantAgent returned no response or chat_message."
            logger.warning(f"Agent {self.role}: {error_msg}")
            output_content = error_msg

        # --- Combine Metadata & Yield Output ---
        final_metadata = dict(self.parameters)
        final_metadata.update(llm_metadata)
        # Add inner messages for debugging if needed
        # final_metadata["inner_messages"] = [msg.model_dump_json() for msg in getattr(response, 'inner_messages', [])]

        return AgentOutput(
<<<<<<< HEAD
            agent_id=self.id,
=======
            role=self.role,
>>>>>>> 61dc51e2
            content=output_content,
            outputs=output_data,
            metadata=final_metadata,
            error=[error_msg] if error_msg else [],
        )

    async def initialize(self, **kwargs) -> None:
        """Initialize the agent (called by AutogenAgentAdapter)."""
        # Initialization logic is handled in the pydantic validator `init_assistant_agent`
        logger.debug(f"Agent {self.role} initialized.")
        pass

    # Restore original on_reset signature
    async def on_reset(self, cancellation_token: CancellationToken | None = None) -> None:
        """Reset the agent's state."""
        # Pass token directly as in original signature
        await self._assistant_agent.on_reset(cancellation_token)
        logger.debug(f"Agent {self.role} reset.")<|MERGE_RESOLUTION|>--- conflicted
+++ resolved
@@ -28,6 +28,7 @@
     UserInstructions,
 )
 from buttermilk._core.exceptions import ProcessingError
+
 # Restore original bm import
 from buttermilk.bm import bm, logger
 from buttermilk.utils._tools import create_tool_functions
@@ -99,33 +100,18 @@
 
         return self
 
-<<<<<<< HEAD
     async def _process(
         self, *, message: AgentInput, cancellation_token: CancellationToken | None = None, **kwargs
     ) -> AgentOutput | ToolOutput | None:
-=======
-    async def _process(self, *, inputs: AgentInput, cancellation_token: CancellationToken = None, **kwargs) -> AgentOutput | ToolOutput | None:
->>>>>>> 61dc51e2
         """Processes input using the wrapped AssistantAgent."""
 
         # --- Agent Decision Logic ---
         # Decide whether to process this incoming message.
-<<<<<<< HEAD
 
         # Only process specific message types relevant to the assistant
         # (e.g., UserInstructions, AgentOutput from others, or specific AgentInput)
         if not isinstance(message, (UserInstructions, AgentOutput, AgentInput, ConductorRequest)):
             logger.debug(f"AssistantWrapper {self.role} ignoring message type {type(message)}")
-=======
-        # Don't respond to own messages or irrelevant types.
-        if inputs.role == self.role:
-            return None
-
-        # Only process specific message types relevant to the assistant
-        # (e.g., UserInstructions, AgentOutput from others, or specific AgentInput)
-        if not isinstance(inputs, (UserInstructions, AgentOutput, AgentInput, ConductorRequest)):
-            logger.debug(f"AssistantWrapper {self.role} ignoring message type {type(inputs)} from {source}")
->>>>>>> 61dc51e2
             return None
 
         # Handle ConductorRequest specifically if needed
@@ -143,7 +129,6 @@
         # into the format expected by AssistantAgent.on_messages.
         messages_to_send: list[BaseChatMessage] = []
 
-<<<<<<< HEAD
         # context_messages = inputs.context # Original didn't use this
 
         # Revert message creation logic (assuming original used UserMessage or similar)
@@ -158,19 +143,6 @@
             messages_to_send.append(UserMessage(content=content_str))
         else:
             logger.debug(f"AssistantWrapper {self.role} received message with no content/inputs. Skipping.")
-=======
-        context_messages = inputs.context
-
-        # Add the current incoming message content as the latest UserMessage
-        if inputs.prompt:
-            messages_to_send.append(UserMessage(content=message.content, source=source))
-        elif inputs.inputs:
-            # Fallback: serialize inputs dict if no direct content
-            messages_to_send.append(UserMessage(content=json.dumps(message.inputs), source=source))
-        else:
-            # If the message has no content or inputs, maybe don't process?
-            logger.debug(f"AssistantWrapper {self.role} received message with no content/inputs from {source}. Skipping.")
->>>>>>> 61dc51e2
             return None
 
         # --- Call AssistantAgent ---
@@ -179,11 +151,7 @@
         except Exception as e:
             logger.error(f"Agent {self.role} error during AssistantAgent.on_messages: {e}", exc_info=True)
             return AgentOutput(
-<<<<<<< HEAD
                 agent_id=self.id,
-=======
-                role=self.role,
->>>>>>> 61dc51e2
                 content=f"Error processing request: {e}",
                 error=[str(e)],
             )
@@ -216,7 +184,7 @@
                 output_data = {}
 
             # Revert metadata handling (keep improvement if possible)
-            if hasattr(chat_msg, 'models_usage') and chat_msg.models_usage:
+            if hasattr(chat_msg, "models_usage") and chat_msg.models_usage:
                 # Assuming original might have just dumped the model if available
                 if hasattr(chat_msg.models_usage, "model_dump"):
                     llm_metadata = chat_msg.models_usage.model_dump(exclude_unset=True)
@@ -235,11 +203,7 @@
         # final_metadata["inner_messages"] = [msg.model_dump_json() for msg in getattr(response, 'inner_messages', [])]
 
         return AgentOutput(
-<<<<<<< HEAD
             agent_id=self.id,
-=======
-            role=self.role,
->>>>>>> 61dc51e2
             content=output_content,
             outputs=output_data,
             metadata=final_metadata,
