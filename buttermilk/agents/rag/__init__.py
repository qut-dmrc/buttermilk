<<<<<<< HEAD
from .rag_agent import RagAgent, Reference, ResearchResult
from .ragzot import RagZot, ZoteroReference, ZoteroResearchResult
=======
"""RAG (Retrieval Augmented Generation) agents."""

from .simple_rag_agent import RagAgent, Reference, ResearchResult
from .rag_zotero import RagZotero, ZoteroReference, ZoteroResearchResult
>>>>>>> e80caa73
from .iterative_rag_agent import IterativeRagAgent

__all__ = [
    "RagAgent",
<<<<<<< HEAD
    "Reference", 
    "ResearchResult",
    "RagZot",
=======
    "Reference",
    "ResearchResult",
    "RagZotero",
>>>>>>> e80caa73
    "ZoteroReference",
    "ZoteroResearchResult",
    "IterativeRagAgent",
]<|MERGE_RESOLUTION|>--- conflicted
+++ resolved
@@ -1,25 +1,16 @@
-<<<<<<< HEAD
-from .rag_agent import RagAgent, Reference, ResearchResult
-from .ragzot import RagZot, ZoteroReference, ZoteroResearchResult
-=======
+
 """RAG (Retrieval Augmented Generation) agents."""
 
 from .simple_rag_agent import RagAgent, Reference, ResearchResult
 from .rag_zotero import RagZotero, ZoteroReference, ZoteroResearchResult
->>>>>>> e80caa73
+
 from .iterative_rag_agent import IterativeRagAgent
 
 __all__ = [
     "RagAgent",
-<<<<<<< HEAD
-    "Reference", 
-    "ResearchResult",
-    "RagZot",
-=======
     "Reference",
     "ResearchResult",
     "RagZotero",
->>>>>>> e80caa73
     "ZoteroReference",
     "ZoteroResearchResult",
     "IterativeRagAgent",
